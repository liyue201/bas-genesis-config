// SPDX-License-Identifier: GPL-3.0-only
pragma solidity ^0.8.0;

import "./ISlashingIndicator.sol";
import "./ISystemReward.sol";
import "./IGovernance.sol";
import "./IStaking.sol";
import "./IStakingPool.sol";
import "./IChainConfig.sol";

interface IInjector {

    function init() external;

<<<<<<< HEAD
    function isInitialized() external view returns (bool);
=======
    function getSlashingIndicator() external view returns (ISlashingIndicator);

    function getSystemReward() external view returns (ISystemReward);

    function getStakingPool() external view returns (IStakingPool);

    function getGovernance() external view returns (IGovernance);

    function getChainConfig() external view returns (IChainConfig);
>>>>>>> 2252b059
}<|MERGE_RESOLUTION|>--- conflicted
+++ resolved
@@ -12,17 +12,5 @@
 
     function init() external;
 
-<<<<<<< HEAD
     function isInitialized() external view returns (bool);
-=======
-    function getSlashingIndicator() external view returns (ISlashingIndicator);
-
-    function getSystemReward() external view returns (ISystemReward);
-
-    function getStakingPool() external view returns (IStakingPool);
-
-    function getGovernance() external view returns (IGovernance);
-
-    function getChainConfig() external view returns (IChainConfig);
->>>>>>> 2252b059
 }